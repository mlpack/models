--- conflicted
+++ resolved
@@ -6,12 +6,9 @@
   darknet
   mobilenet
   resnet
-<<<<<<< HEAD
-  xception
-=======
   squeezenet
   vgg
->>>>>>> 2f15477f
+  xception
   yolo)
 
 foreach(dir ${DIR})
