/**
 * @file model_tests.cpp
 * @author Kartik Dutt
 *
 * Tests for various functionalities and performance of models.
 *
 * mlpack is free software; you may redistribute it and/or modify it under the
 * terms of the 3-clause BSD license.  You should have received a copy of the
 * 3-clause BSD license along with mlpack.  If not, see
 * http://www.opensource.org/licenses/BSD-3-Clause for more information.
 */
#define BOOST_TEST_DYN_LINK
#include <utils/utils.hpp>
#include <ensmallen.hpp>
#include <dataloader/dataloader.hpp>
#include <models/darknet/darknet.hpp>
<<<<<<< HEAD
#include <models/transformer/encoder.hpp>
#include <models/transformer/decoder.hpp>
#include <models/transformer/transformer.hpp>
#include <mlpack/methods/ann/layer/layer.hpp>
#include <mlpack/methods/ann/ffn.hpp>
=======
#include <models/yolo/yolo.hpp>
>>>>>>> 5bb3309b
#include <boost/test/unit_test.hpp>

// Use namespaces for convenience.
using namespace mlpack;
using namespace mlpack::ann;
using namespace boost::unit_test;

BOOST_AUTO_TEST_SUITE(FFNModelsTests);

/**
 * Simple test for Darknet model.
 */
BOOST_AUTO_TEST_CASE(DarknetModelTest)
{
  mlpack::ann::DarkNet<> darknetModel(3, 224, 224, 1000);
  arma::mat input(224 * 224 * 3, 1), output;
  input.ones();

  // Check output shape.
  darknetModel.GetModel().Predict(input, output);
  BOOST_REQUIRE_EQUAL(output.n_cols, 1);
  BOOST_REQUIRE_EQUAL(output.n_rows, 1000);

  // Repeat for DarkNet-53.
  mlpack::ann::DarkNet<> darknet53(3, 224, 224, 1000);
  darknet53.GetModel().Predict(input, output);
  BOOST_REQUIRE_EQUAL(output.n_cols, 1);
  BOOST_REQUIRE_EQUAL(output.n_rows, 1000);
}

/**
<<<<<<< HEAD
 * Simple Transformer Encoder test.
 */
BOOST_AUTO_TEST_CASE(TransformerEncoderTest)
{
  const size_t vocabSize = 20;
  const size_t numLayers = 2;
  const size_t srcSeqLen = 10;
  const size_t dModel = 16;
  const size_t numHeads = 2;
  const size_t dimFFN = 16;
  const double dropout = 0.3;

  arma::mat input = arma::randu(dModel * srcSeqLen, 1);
  arma::mat output;

  mlpack::ann::TransformerEncoder<> encoder(numLayers, srcSeqLen,
      dModel, numHeads, dimFFN, dropout);

  FFN<NegativeLogLikelihood<>, XavierInitialization> model;

  model.Add(encoder.Model());
  model.Add<Linear<>>(dModel * srcSeqLen, vocabSize);
  model.Add<LogSoftMax<>>();

  model.Predict(input, output);

  BOOST_REQUIRE_EQUAL(output.n_rows, vocabSize);
  BOOST_REQUIRE_EQUAL(output.n_cols, 1);
}

/**
 * Simple Transformer Decoder test.
 */
BOOST_AUTO_TEST_CASE(TransformerDecoderTest)
{
  const size_t vocabSize = 20;
  const size_t numLayers = 2;
  const size_t tgtSeqLen = 10;
  const size_t srcSeqLen = 10;
  const size_t dModel = 16;
  const size_t numHeads = 2;
  const size_t dimFFN = 16;
  const double dropout = 0.3;

  arma::mat query = arma::randu(dModel * tgtSeqLen, 1);
  arma::mat memory = 0.73 * arma::randu(dModel * srcSeqLen, 1);

  arma::mat input = arma::join_cols(query, memory);
  arma::mat output;

  mlpack::ann::TransformerDecoder<> decoder(numLayers, tgtSeqLen, srcSeqLen,
      dModel, numHeads, dimFFN, dropout);

  FFN<NegativeLogLikelihood<>, XavierInitialization> model;

  model.Add(decoder.Model());
  model.Add<Linear<>>(dModel * tgtSeqLen, vocabSize);
  model.Add<LogSoftMax<>>();

  model.Predict(input, output);

  BOOST_REQUIRE_EQUAL(output.n_rows, vocabSize);
  BOOST_REQUIRE_EQUAL(output.n_cols, 1);
}

/**
 * Transformer Model test.
 */
BOOST_AUTO_TEST_CASE(TransformerTest)
{
  const size_t tgtVocabSize = 20;
  const size_t srcVocabSize = 20;
  const size_t numLayers = 2;
  const size_t tgtSeqLen = 10;
  const size_t srcSeqLen = 10;
  const size_t dModel = 16;
  const size_t numHeads = 2;
  const size_t dimFFN = 16;
  const double dropout = 0.3;

  arma::mat srcLanguage(srcSeqLen, 1), tgtLanguage(tgtSeqLen, 1);

  for (size_t t = 0; t < srcSeqLen; ++t)
  {
    srcLanguage(t) = mlpack::math::RandInt(1, srcVocabSize);
  }

  for (size_t t = 0; t < tgtSeqLen; ++t)
  {
    tgtLanguage(t) = mlpack::math::RandInt(1, tgtVocabSize);
  }

  arma::mat input = arma::join_cols(srcLanguage, tgtLanguage);
  arma::mat output;

  mlpack::ann::Transformer<> transformer(numLayers, tgtSeqLen, srcSeqLen,
      tgtVocabSize, srcVocabSize, dModel, numHeads, dimFFN, dropout);

  FFN<NegativeLogLikelihood<>, XavierInitialization> model;

  model.Add(transformer.Model());
  model.Add<Linear<>>(dModel * tgtSeqLen, tgtVocabSize);
  model.Add<LogSoftMax<>>();

  model.Predict(input, output);

  BOOST_REQUIRE_EQUAL(output.n_rows, tgtVocabSize);
  BOOST_REQUIRE_EQUAL(output.n_cols, 1);
=======
 * Simple test for YOLOv1 model.
 */
BOOST_AUTO_TEST_CASE(YOLOV1ModelTest)
{
  mlpack::ann::YOLO<> yolo(3, 448, 448);
  arma::mat input(448 * 448 * 3, 1), output;
  input.ones();

  // Check output shape.
  yolo.GetModel().Predict(input, output);
  BOOST_REQUIRE_EQUAL(output.n_cols, 1);
  BOOST_REQUIRE_EQUAL(output.n_rows, 7 * 7 * (5 * 2 + 20));
>>>>>>> 5bb3309b
}

BOOST_AUTO_TEST_SUITE_END();<|MERGE_RESOLUTION|>--- conflicted
+++ resolved
@@ -14,15 +14,12 @@
 #include <ensmallen.hpp>
 #include <dataloader/dataloader.hpp>
 #include <models/darknet/darknet.hpp>
-<<<<<<< HEAD
 #include <models/transformer/encoder.hpp>
 #include <models/transformer/decoder.hpp>
 #include <models/transformer/transformer.hpp>
 #include <mlpack/methods/ann/layer/layer.hpp>
 #include <mlpack/methods/ann/ffn.hpp>
-=======
 #include <models/yolo/yolo.hpp>
->>>>>>> 5bb3309b
 #include <boost/test/unit_test.hpp>
 
 // Use namespaces for convenience.
@@ -54,7 +51,21 @@
 }
 
 /**
-<<<<<<< HEAD
+ * Simple test for YOLOv1 model.
+ */
+BOOST_AUTO_TEST_CASE(YOLOV1ModelTest)
+{
+  mlpack::ann::YOLO<> yolo(3, 448, 448);
+  arma::mat input(448 * 448 * 3, 1), output;
+  input.ones();
+
+  // Check output shape.
+  yolo.GetModel().Predict(input, output);
+  BOOST_REQUIRE_EQUAL(output.n_cols, 1);
+  BOOST_REQUIRE_EQUAL(output.n_rows, 7 * 7 * (5 * 2 + 20));
+}
+
+/**
  * Simple Transformer Encoder test.
  */
 BOOST_AUTO_TEST_CASE(TransformerEncoderTest)
@@ -163,20 +174,6 @@
 
   BOOST_REQUIRE_EQUAL(output.n_rows, tgtVocabSize);
   BOOST_REQUIRE_EQUAL(output.n_cols, 1);
-=======
- * Simple test for YOLOv1 model.
- */
-BOOST_AUTO_TEST_CASE(YOLOV1ModelTest)
-{
-  mlpack::ann::YOLO<> yolo(3, 448, 448);
-  arma::mat input(448 * 448 * 3, 1), output;
-  input.ones();
-
-  // Check output shape.
-  yolo.GetModel().Predict(input, output);
-  BOOST_REQUIRE_EQUAL(output.n_cols, 1);
-  BOOST_REQUIRE_EQUAL(output.n_rows, 7 * 7 * (5 * 2 + 20));
->>>>>>> 5bb3309b
 }
 
 BOOST_AUTO_TEST_SUITE_END();